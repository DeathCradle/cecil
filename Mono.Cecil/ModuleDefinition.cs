--- conflicted
+++ resolved
@@ -342,7 +342,7 @@
 		public IAssemblyResolver AssemblyResolver {
 			get {
 				if (assembly_resolver == null)
-					Interlocked.CompareExchange (ref assembly_resolver, new DefaultAssemblyResolver (), null);
+					Interlocked.CompareExchange (ref assembly_resolver, new AssemblyResolver (), null);
 
 				return assembly_resolver;
 			}
@@ -504,10 +504,6 @@
 		{
 			this.MetadataSystem = new MetadataSystem ();
 			this.token = new MetadataToken (TokenType.Module, 1);
-<<<<<<< HEAD
-			this.assembly_resolver = new AssemblyResolver ();
-=======
->>>>>>> 7159774d
 		}
 
 		internal ModuleDefinition (Image image)
@@ -518,17 +514,12 @@
 			this.RuntimeVersion = image.RuntimeVersion;
 			this.architecture = image.Architecture;
 			this.attributes = image.Attributes;
-<<<<<<< HEAD
+			this.characteristics = image.Characteristics;
 			this.fq_name = image.Stream.GetFullyQualifiedName ();
-=======
-			this.characteristics = image.Characteristics;
-			this.fq_name = image.FileName;
->>>>>>> 7159774d
 
 			this.reader = new MetadataReader (this);
 		}
 
-<<<<<<< HEAD
 		public void Dispose ()
 		{
 			if (Image != null)
@@ -539,9 +530,6 @@
 		}
 
 		public bool HasTypeReference (string fullName)
-=======
-			public bool HasTypeReference (string fullName)
->>>>>>> 7159774d
 		{
 			return HasTypeReference (string.Empty, fullName);
 		}
