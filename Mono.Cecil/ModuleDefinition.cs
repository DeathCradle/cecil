//
// ModuleDefinition.cs
//
// Author:
//   Jb Evain (jbevain@gmail.com)
//
// Copyright (c) 2008 - 2011 Jb Evain
//
// Permission is hereby granted, free of charge, to any person obtaining
// a copy of this software and associated documentation files (the
// "Software"), to deal in the Software without restriction, including
// without limitation the rights to use, copy, modify, merge, publish,
// distribute, sublicense, and/or sell copies of the Software, and to
// permit persons to whom the Software is furnished to do so, subject to
// the following conditions:
//
// The above copyright notice and this permission notice shall be
// included in all copies or substantial portions of the Software.
//
// THE SOFTWARE IS PROVIDED "AS IS", WITHOUT WARRANTY OF ANY KIND,
// EXPRESS OR IMPLIED, INCLUDING BUT NOT LIMITED TO THE WARRANTIES OF
// MERCHANTABILITY, FITNESS FOR A PARTICULAR PURPOSE AND
// NONINFRINGEMENT. IN NO EVENT SHALL THE AUTHORS OR COPYRIGHT HOLDERS BE
// LIABLE FOR ANY CLAIM, DAMAGES OR OTHER LIABILITY, WHETHER IN AN ACTION
// OF CONTRACT, TORT OR OTHERWISE, ARISING FROM, OUT OF OR IN CONNECTION
// WITH THE SOFTWARE OR THE USE OR OTHER DEALINGS IN THE SOFTWARE.
//

using System;
using System.Collections.Generic;
using System.IO;
using System.Threading;
using SR = System.Reflection;
using Mono.Cecil.Cil;
using Mono.Cecil.Metadata;
using Mono.Cecil.PE;
using Mono.Collections.Generic;

namespace Mono.Cecil {

	public enum ReadingMode {
		Immediate = 1,
		Deferred = 2,
	}

	public sealed class ReaderParameters {

		ReadingMode reading_mode;
		IAssemblyResolver assembly_resolver;
		IMetadataResolver metadata_resolver;
		Stream symbol_stream;
		ISymbolReaderProvider symbol_reader_provider;
		bool read_symbols;

		public ReadingMode ReadingMode {
			get { return reading_mode; }
			set { reading_mode = value; }
		}

		public IAssemblyResolver AssemblyResolver {
			get { return assembly_resolver; }
			set { assembly_resolver = value; }
		}

		public IMetadataResolver MetadataResolver {
			get { return metadata_resolver; }
			set { metadata_resolver = value; }
		}

		public Stream SymbolStream {
			get { return symbol_stream; }
			set { symbol_stream = value; }
		}

		public ISymbolReaderProvider SymbolReaderProvider {
			get { return symbol_reader_provider; }
			set { symbol_reader_provider = value; }
		}

		public bool ReadSymbols {
			get { return read_symbols; }
			set { read_symbols = value; }
		}

		public ReaderParameters ()
			: this (ReadingMode.Deferred)
		{
		}

		public ReaderParameters (ReadingMode readingMode)
		{
			this.reading_mode = readingMode;
		}
	}

#if !READ_ONLY

	public sealed class ModuleParameters {

		ModuleKind kind;
		TargetRuntime runtime;
		TargetArchitecture architecture;
		IAssemblyResolver assembly_resolver;
		IMetadataResolver metadata_resolver;

		public ModuleKind Kind {
			get { return kind; }
			set { kind = value; }
		}

		public TargetRuntime Runtime {
			get { return runtime; }
			set { runtime = value; }
		}

		public TargetArchitecture Architecture {
			get { return architecture; }
			set { architecture = value; }
		}

		public IAssemblyResolver AssemblyResolver {
			get { return assembly_resolver; }
			set { assembly_resolver = value; }
		}

		public IMetadataResolver MetadataResolver {
			get { return metadata_resolver; }
			set { metadata_resolver = value; }
		}

		public ModuleParameters ()
		{
			this.kind = ModuleKind.Dll;
			this.runtime = GetCurrentRuntime ();
			this.architecture = TargetArchitecture.I386;
		}

		static TargetRuntime GetCurrentRuntime ()
		{
#if !CF
			return typeof (object).Assembly.ImageRuntimeVersion.ParseRuntime ();
#else
			var corlib_version = typeof (object).Assembly.GetName ().Version;
			switch (corlib_version.Major) {
			case 1:
				return corlib_version.Minor == 0
					? TargetRuntime.Net_1_0
					: TargetRuntime.Net_1_1;
			case 2:
				return TargetRuntime.Net_2_0;
			case 4:
				return TargetRuntime.Net_4_0;
			default:
				throw new NotSupportedException ();
			}
#endif
		}
	}

	public sealed class WriterParameters {

		Stream symbol_stream;
		ISymbolWriterProvider symbol_writer_provider;
		bool write_symbols;
#if !SILVERLIGHT && !CF
		SR.StrongNameKeyPair key_pair;
#endif
		public Stream SymbolStream {
			get { return symbol_stream; }
			set { symbol_stream = value; }
		}

		public ISymbolWriterProvider SymbolWriterProvider {
			get { return symbol_writer_provider; }
			set { symbol_writer_provider = value; }
		}

		public bool WriteSymbols {
			get { return write_symbols; }
			set { write_symbols = value; }
		}
#if !SILVERLIGHT && !CF
		public SR.StrongNameKeyPair StrongNameKeyPair {
			get { return key_pair; }
			set { key_pair = value; }
		}
#endif
	}

#endif

	public sealed class ModuleDefinition : ModuleReference, ICustomAttributeProvider {

		internal Image Image;
		internal MetadataSystem MetadataSystem;
		internal ReadingMode ReadingMode;
		internal ISymbolReaderProvider SymbolReaderProvider;

		internal ISymbolReader symbol_reader;
		internal IAssemblyResolver assembly_resolver;
		internal IMetadataResolver metadata_resolver;
		internal TypeSystem type_system;

		readonly MetadataReader reader;
		readonly string fq_name;

		internal ModuleKind kind;
		TargetRuntime runtime;
		TargetArchitecture architecture;
		ModuleAttributes attributes;
		ModuleCharacteristics characteristics;
		Guid mvid;

		internal AssemblyDefinition assembly;
		MethodDefinition entry_point;

#if !READ_ONLY
		MetadataImporter importer;
#endif
		Collection<CustomAttribute> custom_attributes;
		Collection<AssemblyNameReference> references;
		Collection<ModuleReference> modules;
		Collection<Resource> resources;
		Collection<ExportedType> exported_types;
		TypeDefinitionCollection types;

		public bool IsMain {
			get { return kind != ModuleKind.NetModule; }
		}

		public ModuleKind Kind {
			get { return kind; }
			set { kind = value; }
		}

		public TargetRuntime Runtime {
			get { return runtime; }
			set { runtime = value; }
		}

		public TargetArchitecture Architecture {
			get { return architecture; }
			set { architecture = value; }
		}

		public ModuleAttributes Attributes {
			get { return attributes; }
			set { attributes = value; }
		}

		public ModuleCharacteristics Characteristics {
			get { return characteristics; }
			set { characteristics = value; }
		}

		public string FullyQualifiedName {
			get { return fq_name; }
		}

		public Guid Mvid {
			get { return mvid; }
			set { mvid = value; }
		}

		internal bool HasImage {
			get { return Image != null; }
		}

		public bool HasSymbols {
			get { return symbol_reader != null; }
		}

		public ISymbolReader SymbolReader {
			get { return symbol_reader; }
		}

		public override MetadataScopeType MetadataScopeType {
			get { return MetadataScopeType.ModuleDefinition; }
		}

		public AssemblyDefinition Assembly {
			get { return assembly; }
		}

#if !READ_ONLY
		internal MetadataImporter MetadataImporter {
			get {
				if (importer == null)
					Interlocked.CompareExchange (ref importer, new MetadataImporter (this), null);
				return importer;
			}
		}
#endif

		public IAssemblyResolver AssemblyResolver {
			get { return assembly_resolver ?? (assembly_resolver = new DefaultAssemblyResolver ()); }
		}

		public IMetadataResolver MetadataResolver {
<<<<<<< HEAD
			get {
				if (metadata_resolver == null)
					Interlocked.CompareExchange (ref metadata_resolver, new MetadataResolver (assembly_resolver), null);

				return metadata_resolver;
			}
=======
			get { return metadata_resolver ?? (metadata_resolver = new MetadataResolver (this.AssemblyResolver)); }
>>>>>>> aea2ceb6
		}

		public TypeSystem TypeSystem {
			get {
				if (type_system == null)
					Interlocked.CompareExchange (ref type_system, TypeSystem.CreateTypeSystem (this), null);
				return type_system;
			}
		}

		public bool HasAssemblyReferences {
			get {
				if (references != null)
					return references.Count > 0;

				return HasImage && Image.HasTable (Table.AssemblyRef);
			}
		}

		public Collection<AssemblyNameReference> AssemblyReferences {
			get {
				if (references != null)
					return references;

				if (HasImage)
					return Read (ref references, this, (_, reader) => reader.ReadAssemblyReferences ());

				return references = new Collection<AssemblyNameReference> ();
			}
		}

		public bool HasModuleReferences {
			get {
				if (modules != null)
					return modules.Count > 0;

				return HasImage && Image.HasTable (Table.ModuleRef);
			}
		}

		public Collection<ModuleReference> ModuleReferences {
			get {
				if (modules != null)
					return modules;

				if (HasImage)
					return Read (ref modules, this, (_, reader) => reader.ReadModuleReferences ());

				return modules = new Collection<ModuleReference> ();
			}
		}

		public bool HasResources {
			get {
				if (resources != null)
					return resources.Count > 0;

				if (HasImage)
					return Image.HasTable (Table.ManifestResource) || Read (this, (_, reader) => reader.HasFileResource ());

				return false;
			}
		}

		public Collection<Resource> Resources {
			get {
				if (resources != null)
					return resources;

				if (HasImage)
					return Read (ref resources, this, (_, reader) => reader.ReadResources ());

				return resources = new Collection<Resource> ();
			}
		}

		public bool HasCustomAttributes {
			get {
				if (custom_attributes != null)
					return custom_attributes.Count > 0;

				return this.GetHasCustomAttributes (this);
			}
		}

		public Collection<CustomAttribute> CustomAttributes {
			get { return custom_attributes ?? (this.GetCustomAttributes (ref custom_attributes, this)); }
		}

		public bool HasTypes {
			get {
				if (types != null)
					return types.Count > 0;

				return HasImage && Image.HasTable (Table.TypeDef);
			}
		}

		public Collection<TypeDefinition> Types {
			get {
				if (types != null)
					return types;

				if (HasImage)
					return Read (ref types, this, (_, reader) => reader.ReadTypes ());

				return types = new TypeDefinitionCollection (this);
			}
		}

		public bool HasExportedTypes {
			get {
				if (exported_types != null)
					return exported_types.Count > 0;

				return HasImage && Image.HasTable (Table.ExportedType);
			}
		}

		public Collection<ExportedType> ExportedTypes {
			get {
				if (exported_types != null)
					return exported_types;

				if (HasImage)
					return Read (ref exported_types, this, (_, reader) => reader.ReadExportedTypes ());

				return exported_types = new Collection<ExportedType> ();
			}
		}

		public MethodDefinition EntryPoint {
			get {
				if (entry_point != null)
					return entry_point;

				if (HasImage)
					return Read (ref entry_point, this, (_, reader) => reader.ReadEntryPoint ());

				return entry_point = null;
			}
			set { entry_point = value; }
		}

		internal ModuleDefinition ()
		{
			this.MetadataSystem = new MetadataSystem ();
			this.token = new MetadataToken (TokenType.Module, 1);
		}

		internal ModuleDefinition (Image image)
			: this ()
		{
			this.Image = image;
			this.kind = image.Kind;
			this.runtime = image.Runtime;
			this.architecture = image.Architecture;
			this.attributes = image.Attributes;
			this.characteristics = image.Characteristics;
			this.fq_name = image.FileName;

			this.reader = new MetadataReader (this);
		}

		public bool HasTypeReference (string fullName)
		{
			return HasTypeReference (string.Empty, fullName);
		}

		public bool HasTypeReference (string scope, string fullName)
		{
			CheckFullName (fullName);

			if (!HasImage)
				return false;

			return GetTypeReference (scope, fullName) != null;
		}

		public bool TryGetTypeReference (string fullName, out TypeReference type)
		{
			return TryGetTypeReference (string.Empty, fullName, out type);
		}

		public bool TryGetTypeReference (string scope, string fullName, out TypeReference type)
		{
			CheckFullName (fullName);

			if (!HasImage) {
				type = null;
				return false;
			}

			return (type = GetTypeReference (scope, fullName)) != null;
		}

		TypeReference GetTypeReference (string scope, string fullname)
		{
			return Read (new Row<string, string> (scope, fullname), (row, reader) => reader.GetTypeReference (row.Col1, row.Col2));
		}

		public IEnumerable<TypeReference> GetTypeReferences ()
		{
			if (!HasImage)
				return Empty<TypeReference>.Array;

			return Read (this, (_, reader) => reader.GetTypeReferences ());
		}

		public IEnumerable<MemberReference> GetMemberReferences ()
		{
			if (!HasImage)
				return Empty<MemberReference>.Array;

			return Read (this, (_, reader) => reader.GetMemberReferences ());
		}

		public TypeReference GetType (string fullName, bool runtimeName)
		{
			return runtimeName
				? TypeParser.ParseType (this, fullName)
				: GetType (fullName);
		}

		public TypeDefinition GetType (string fullName)
		{
			CheckFullName (fullName);

			var position = fullName.IndexOf ('/');
			if (position > 0)
				return GetNestedType (fullName);

			return ((TypeDefinitionCollection) this.Types).GetType (fullName);
		}

		public TypeDefinition GetType (string @namespace, string name)
		{
			Mixin.CheckName (name);

			return ((TypeDefinitionCollection) this.Types).GetType (@namespace ?? string.Empty, name);
		}

		public IEnumerable<TypeDefinition> GetTypes ()
		{
			return GetTypes (Types);
		}

		static IEnumerable<TypeDefinition> GetTypes (Collection<TypeDefinition> types)
		{
			for (int i = 0; i < types.Count; i++) {
				var type = types [i];

				yield return type;

				if (!type.HasNestedTypes)
					continue;

				foreach (var nested in GetTypes (type.NestedTypes))
					yield return nested;
			}
		}

		static void CheckFullName (string fullName)
		{
			if (fullName == null)
				throw new ArgumentNullException ("fullName");
			if (fullName.Length == 0)
				throw new ArgumentException ();
		}

		TypeDefinition GetNestedType (string fullname)
		{
			var names = fullname.Split ('/');
			var type = GetType (names [0]);

			if (type == null)
				return null;

			for (int i = 1; i < names.Length; i++) {
				var nested_type = type.GetNestedType (names [i]);
				if (nested_type == null)
					return null;

				type = nested_type;
			}

			return type;
		}

		internal FieldDefinition Resolve (FieldReference field)
		{
			return MetadataResolver.Resolve (field);
		}

		internal MethodDefinition Resolve (MethodReference method)
		{
			return MetadataResolver.Resolve (method);
		}

		internal TypeDefinition Resolve (TypeReference type)
		{
			return MetadataResolver.Resolve (type);
		}

#if !READ_ONLY

		static void CheckType (object type)
		{
			if (type == null)
				throw new ArgumentNullException ("type");
		}

		static void CheckField (object field)
		{
			if (field == null)
				throw new ArgumentNullException ("field");
		}

		static void CheckMethod (object method)
		{
			if (method == null)
				throw new ArgumentNullException ("method");
		}

		static void CheckContext (IGenericParameterProvider context, ModuleDefinition module)
		{
			if (context == null)
				return;

			if (context.Module != module)
				throw new ArgumentException ();
		}

#if !CF
		public TypeReference Import (Type type)
		{
			CheckType (type);

			return MetadataImporter.ImportType (type, null, ImportGenericKind.Definition);
		}

		public TypeReference Import (Type type, TypeReference context)
		{
			return Import (type, (IGenericParameterProvider) context);
		}

		public TypeReference Import (Type type, MethodReference context)
		{
			return Import (type, (IGenericParameterProvider) context);
		}

		TypeReference Import (Type type, IGenericParameterProvider context)
		{
			CheckType (type);
			CheckContext (context, this);

			return MetadataImporter.ImportType (
				type,
				(IGenericContext) context,
				context != null
					? ImportGenericKind.Open
					: ImportGenericKind.Definition);
		}

		public FieldReference Import (SR.FieldInfo field)
		{
			CheckField (field);

			return MetadataImporter.ImportField (field, null);
		}

		public FieldReference Import (SR.FieldInfo field, TypeReference context)
		{
			return Import (field, (IGenericParameterProvider) context);
		}

		public FieldReference Import (SR.FieldInfo field, MethodReference context)
		{
			return Import (field, (IGenericParameterProvider) context);
		}

		FieldReference Import (SR.FieldInfo field, IGenericParameterProvider context)
		{
			CheckField (field);
			CheckContext (context, this);

			return MetadataImporter.ImportField (field, (IGenericContext) context);
		}

		public MethodReference Import (SR.MethodBase method)
		{
			CheckMethod (method);

			return MetadataImporter.ImportMethod (method, null, ImportGenericKind.Definition);
		}

		public MethodReference Import (SR.MethodBase method, TypeReference context)
		{
			return Import (method, (IGenericParameterProvider) context);
		}

		public MethodReference Import (SR.MethodBase method, MethodReference context)
		{
			return Import (method, (IGenericParameterProvider) context);
		}

		MethodReference Import (SR.MethodBase method, IGenericParameterProvider context)
		{
			CheckMethod (method);
			CheckContext (context, this);

			return MetadataImporter.ImportMethod (method,
				(IGenericContext) context,
				context != null
					? ImportGenericKind.Open
					: ImportGenericKind.Definition);
		}
#endif

		public TypeReference Import (TypeReference type)
		{
			CheckType (type);

			if (type.Module == this)
				return type;

			return MetadataImporter.ImportType (type, null);
		}

		public TypeReference Import (TypeReference type, TypeReference context)
		{
			return Import (type, (IGenericParameterProvider) context);
		}

		public TypeReference Import (TypeReference type, MethodReference context)
		{
			return Import (type, (IGenericParameterProvider) context);
		}

		TypeReference Import (TypeReference type, IGenericParameterProvider context)
		{
			CheckType (type);

			if (type.Module == this)
				return type;

			CheckContext (context, this);

			return MetadataImporter.ImportType (type, (IGenericContext) context);
		}

		public FieldReference Import (FieldReference field)
		{
			CheckField (field);

			if (field.Module == this)
				return field;

			return MetadataImporter.ImportField (field, null);
		}

		public FieldReference Import (FieldReference field, TypeReference context)
		{
			return Import (field, (IGenericParameterProvider) context);
		}

		public FieldReference Import (FieldReference field, MethodReference context)
		{
			return Import (field, (IGenericParameterProvider) context);
		}

		FieldReference Import (FieldReference field, IGenericParameterProvider context)
		{
			CheckField (field);

			if (field.Module == this)
				return field;

			CheckContext (context, this);

			return MetadataImporter.ImportField (field, (IGenericContext) context);
		}

		public MethodReference Import (MethodReference method)
		{
			CheckMethod (method);

			if (method.Module == this)
				return method;

			return MetadataImporter.ImportMethod (method, null);
		}

		public MethodReference Import (MethodReference method, TypeReference context)
		{
			return Import (method, (IGenericParameterProvider) context);
		}

		public MethodReference Import (MethodReference method, MethodReference context)
		{
			return Import (method, (IGenericParameterProvider) context);
		}

		MethodReference Import (MethodReference method, IGenericParameterProvider context)
		{
			CheckMethod (method);

			if (method.Module == this)
				return method;

			CheckContext (context, this);

			return MetadataImporter.ImportMethod (method, (IGenericContext) context);
		}

#endif

		public IMetadataTokenProvider LookupToken (int token)
		{
			return LookupToken (new MetadataToken ((uint) token));
		}

		public IMetadataTokenProvider LookupToken (MetadataToken token)
		{
			return Read (token, (t, reader) => reader.LookupToken (t));
		}

		readonly object module_lock = new object();

		internal object SyncRoot {
			get { return module_lock; }
		}

		internal TRet Read<TItem, TRet> (TItem item, Func<TItem, MetadataReader, TRet> read)
		{
			lock (module_lock) {
				var position = reader.position;
				var context = reader.context;

				var ret = read (item, reader);

				reader.position = position;
				reader.context = context;

				return ret;
			}
		}

		internal TRet Read<TItem, TRet> (ref TRet variable, TItem item, Func<TItem, MetadataReader, TRet> read) where TRet : class
		{
			lock (module_lock) {
				if (variable != null)
					return variable;

				var position = reader.position;
				var context = reader.context;

				var ret = read (item, reader);

				reader.position = position;
				reader.context = context;

				return variable = ret;
			}
		}

		public bool HasDebugHeader {
			get { return Image != null && !Image.Debug.IsZero; }
		}

		public ImageDebugDirectory GetDebugHeader (out byte [] header)
		{
			if (!HasDebugHeader)
				throw new InvalidOperationException ();

			return Image.GetDebugHeader (out header);
		}

		void ProcessDebugHeader ()
		{
			if (!HasDebugHeader)
				return;

			byte [] header;
			var directory = GetDebugHeader (out header);

			if (!symbol_reader.ProcessDebugHeader (directory, header))
				throw new InvalidOperationException ();
		}

#if !READ_ONLY

		public static ModuleDefinition CreateModule (string name, ModuleKind kind)
		{
			return CreateModule (name, new ModuleParameters { Kind = kind });
		}

		public static ModuleDefinition CreateModule (string name, ModuleParameters parameters)
		{
			Mixin.CheckName (name);
			Mixin.CheckParameters (parameters);

			var module = new ModuleDefinition {
				Name = name,
				kind = parameters.Kind,
				runtime = parameters.Runtime,
				architecture = parameters.Architecture,
				mvid = Guid.NewGuid (),
				Attributes = ModuleAttributes.ILOnly,
				Characteristics = (ModuleCharacteristics) 0x8540,
			};

			if (parameters.AssemblyResolver != null)
				module.assembly_resolver = parameters.AssemblyResolver;

			if (parameters.MetadataResolver != null)
				module.metadata_resolver = parameters.MetadataResolver;

			if (parameters.Kind != ModuleKind.NetModule) {
				var assembly = new AssemblyDefinition ();
				module.assembly = assembly;
				module.assembly.Name = CreateAssemblyName (name);
				assembly.main_module = module;
			}

			module.Types.Add (new TypeDefinition (string.Empty, "<Module>", TypeAttributes.NotPublic));

			return module;
		}

		static AssemblyNameDefinition CreateAssemblyName (string name)
		{
			if (name.EndsWith (".dll") || name.EndsWith (".exe"))
				name = name.Substring (0, name.Length - 4);

			return new AssemblyNameDefinition (name, new Version (0, 0, 0, 0));
		}

#endif

		public void ReadSymbols ()
		{
			if (string.IsNullOrEmpty (fq_name))
				throw new InvalidOperationException ();

			var provider = SymbolProvider.GetPlatformReaderProvider ();
			if (provider == null)
				throw new InvalidOperationException ();

			ReadSymbols (provider.GetSymbolReader (this, fq_name));
		}

		public void ReadSymbols (ISymbolReader reader)
		{
			if (reader == null)
				throw new ArgumentNullException ("reader");

			symbol_reader = reader;

			ProcessDebugHeader ();
		}

		public static ModuleDefinition ReadModule (string fileName)
		{
			return ReadModule (fileName, new ReaderParameters (ReadingMode.Deferred));
		}

		public static ModuleDefinition ReadModule (Stream stream)
		{
			return ReadModule (stream, new ReaderParameters (ReadingMode.Deferred));
		}

		public static ModuleDefinition ReadModule (string fileName, ReaderParameters parameters)
		{
			using (var stream = GetFileStream (fileName, FileMode.Open, FileAccess.Read, FileShare.Read)) {
				return ReadModule (stream, parameters);
			}
		}

		static void CheckStream (object stream)
		{
			if (stream == null)
				throw new ArgumentNullException ("stream");
		}

		public static ModuleDefinition ReadModule (Stream stream, ReaderParameters parameters)
		{
			CheckStream (stream);
			if (!stream.CanRead || !stream.CanSeek)
				throw new ArgumentException ();
			Mixin.CheckParameters (parameters);

			return ModuleReader.CreateModuleFrom (
				ImageReader.ReadImageFrom (stream),
				parameters);
		}

		static Stream GetFileStream (string fileName, FileMode mode, FileAccess access, FileShare share)
		{
			if (fileName == null)
				throw new ArgumentNullException ("fileName");
			if (fileName.Length == 0)
				throw new ArgumentException ();

			return new FileStream (fileName, mode, access, share);
		}

#if !READ_ONLY

		public void Write (string fileName)
		{
			Write (fileName, new WriterParameters ());
		}

		public void Write (Stream stream)
		{
			Write (stream, new WriterParameters ());
		}

		public void Write (string fileName, WriterParameters parameters)
		{
			using (var stream = GetFileStream (fileName, FileMode.Create, FileAccess.ReadWrite, FileShare.None)) {
				Write (stream, parameters);
			}
		}

		public void Write (Stream stream, WriterParameters parameters)
		{
			CheckStream (stream);
			if (!stream.CanWrite || !stream.CanSeek)
				throw new ArgumentException ();
			Mixin.CheckParameters (parameters);

			ModuleWriter.WriteModuleTo (this, stream, parameters);
		}

#endif

	}

	static partial class Mixin {

		public static void CheckParameters (object parameters)
		{
			if (parameters == null)
				throw new ArgumentNullException ("parameters");
		}

		public static bool HasImage (this ModuleDefinition self)
		{
			return self != null && self.HasImage;
		}

		public static bool IsCorlib (this ModuleDefinition module)
		{
			if (module.Assembly == null)
				return false;

			return module.Assembly.Name.Name == "mscorlib";
		}

		public static string GetFullyQualifiedName (this Stream self)
		{
#if !SILVERLIGHT
			var file_stream = self as FileStream;
			if (file_stream == null)
				return string.Empty;

			return Path.GetFullPath (file_stream.Name);
#else
			return string.Empty;
#endif
		}

		public static TargetRuntime ParseRuntime (this string self)
		{
			switch (self [1]) {
			case '1':
				return self [3] == '0'
					? TargetRuntime.Net_1_0
					: TargetRuntime.Net_1_1;
			case '2':
				return TargetRuntime.Net_2_0;
			case '4':
			default:
				return TargetRuntime.Net_4_0;
			}
		}
	}
}<|MERGE_RESOLUTION|>--- conflicted
+++ resolved
@@ -297,16 +297,12 @@
 		}
 
 		public IMetadataResolver MetadataResolver {
-<<<<<<< HEAD
 			get {
 				if (metadata_resolver == null)
-					Interlocked.CompareExchange (ref metadata_resolver, new MetadataResolver (assembly_resolver), null);
+					Interlocked.CompareExchange (ref metadata_resolver, new MetadataResolver (this.AssemblyResolver), null);
 
 				return metadata_resolver;
 			}
-=======
-			get { return metadata_resolver ?? (metadata_resolver = new MetadataResolver (this.AssemblyResolver)); }
->>>>>>> aea2ceb6
 		}
 
 		public TypeSystem TypeSystem {
